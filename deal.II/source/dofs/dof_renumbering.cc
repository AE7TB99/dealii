//---------------------------------------------------------------------------
//    $Id$
//    Version: $name$
//
//    Copyright (C) 1999, 2000, 2001, 2002, 2003, 2004, 2005, 2006, 2007, 2008, 2009, 2010, 2011, 2012 by the deal.II authors
//
//    This file is subject to QPL and may not be  distributed
//    without copyright and license information. Please refer
//    to the file deal.II/doc/license.html for the  text  and
//    further information on this license.
//
//---------------------------------------------------------------------------


#include <deal.II/base/thread_management.h>
#include <deal.II/base/utilities.h>
#include <deal.II/base/quadrature_lib.h>
#include <deal.II/base/template_constraints.h>

#include <deal.II/lac/sparsity_pattern.h>
#include <deal.II/lac/sparsity_tools.h>
#include <deal.II/lac/compressed_simple_sparsity_pattern.h>
#include <deal.II/lac/constraint_matrix.h>

#include <deal.II/dofs/dof_accessor.h>
#include <deal.II/dofs/dof_handler.h>
#include <deal.II/dofs/dof_tools.h>
#include <deal.II/dofs/dof_renumbering.h>

#include <deal.II/grid/tria_iterator.h>
#include <deal.II/grid/tria.h>

#include <deal.II/fe/fe.h>
#include <deal.II/hp/dof_handler.h>
#include <deal.II/hp/fe_collection.h>
#include <deal.II/hp/fe_values.h>

#include <deal.II/multigrid/mg_tools.h>

#include <boost/config.hpp>
#include <boost/graph/adjacency_list.hpp>
#include <boost/graph/cuthill_mckee_ordering.hpp>
#include <boost/graph/king_ordering.hpp>
#include <boost/graph/minimum_degree_ordering.hpp>
#include <boost/graph/properties.hpp>
#include <boost/graph/bandwidth.hpp>

#include <vector>
#include <map>
#include <algorithm>
#include <cmath>
#include <functional>


// for whatever reason, the random_shuffle function used below needs
// lrand48 to be declared when using -ansi as compiler flag (rather
// than do so itself). however, inclusion of <cstdlib> or <stdlib.h>
// does not help, so we declare that function ourselves. Since this
// holds only for some compiler versions, do so conditionally on a
// ./configure-time test
#ifdef DEAL_II_DECLARE_LRAND48
extern "C" long int lrand48 (void);
#endif

DEAL_II_NAMESPACE_OPEN

namespace DoFRenumbering
{
  namespace boost
  {
    namespace types
    {
      using namespace ::boost;
      using namespace std;

      typedef adjacency_list<vecS, vecS, undirectedS,
              property<vertex_color_t, default_color_type,
              property<vertex_degree_t,int> > > Graph;
      typedef graph_traits<Graph>::vertex_descriptor Vertex;
      typedef graph_traits<Graph>::vertices_size_type size_type;

      typedef std::pair<size_type, size_type> Pair;
    }


    namespace internal
    {
      template <class DH>
      void create_graph (const DH                                                       &dof_handler,
                         const bool                                                      use_constraints,
                         types::Graph                                                   &graph,
                         types::property_map<types::Graph,types::vertex_degree_t>::type &graph_degree)
      {
        {
          // create intermediate sparsity pattern
          // (faster than directly submitting
          // indices)
          ConstraintMatrix constraints;
          if (use_constraints)
            DoFTools::make_hanging_node_constraints (dof_handler, constraints);
          constraints.close ();
          CompressedSimpleSparsityPattern csp (dof_handler.n_dofs(),
                                               dof_handler.n_dofs());
          DoFTools::make_sparsity_pattern (dof_handler, csp, constraints);

          // submit the entries to the boost graph
          for (unsigned int row=0; row<csp.n_rows(); ++row)
            for (unsigned int col=0; col < csp.row_length(row); ++col)
              add_edge (row, csp.column_number (row, col), graph);
        }

        types::graph_traits<types::Graph>::vertex_iterator ui, ui_end;

        graph_degree = get(::boost::vertex_degree, graph);
        for (::boost::tie(ui, ui_end) = vertices(graph); ui != ui_end; ++ui)
          graph_degree[*ui] = degree(*ui, graph);
      }
    }


    template <class DH>
    void
    Cuthill_McKee (DH              &dof_handler,
                   const bool       reversed_numbering,
                   const bool       use_constraints)
    {
      std::vector<unsigned int> renumbering(dof_handler.n_dofs(),
                                            DH::invalid_dof_index);
      compute_Cuthill_McKee(renumbering, dof_handler, reversed_numbering,
                            use_constraints);

      // actually perform renumbering;
      // this is dimension specific and
      // thus needs an own function
      dof_handler.renumber_dofs (renumbering);
    }


    template <class DH>
    void
    compute_Cuthill_McKee (std::vector<unsigned int> &new_dof_indices,
                           const DH        &dof_handler,
                           const bool       reversed_numbering,
                           const bool       use_constraints)
    {
      types::Graph
      graph(dof_handler.n_dofs());
      types::property_map<types::Graph,types::vertex_degree_t>::type
      graph_degree;

      internal::create_graph (dof_handler, use_constraints, graph, graph_degree);

      types::property_map<types::Graph, types::vertex_index_t>::type
      index_map = get(::boost::vertex_index, graph);


      std::vector<types::Vertex> inv_perm(num_vertices(graph));

      if (reversed_numbering == false)
        ::boost::cuthill_mckee_ordering(graph, inv_perm.rbegin(),
                                        get(::boost::vertex_color, graph),
                                        make_degree_map(graph));
      else
        ::boost::cuthill_mckee_ordering(graph, inv_perm.begin(),
                                        get(::boost::vertex_color, graph),
                                        make_degree_map(graph));

      for (types::size_type c = 0; c != inv_perm.size(); ++c)
        new_dof_indices[index_map[inv_perm[c]]] = c;

      Assert (std::find (new_dof_indices.begin(), new_dof_indices.end(),
                         DH::invalid_dof_index) == new_dof_indices.end(),
              ExcInternalError());
    }



    template <class DH>
    void
    king_ordering (DH              &dof_handler,
                   const bool       reversed_numbering,
                   const bool       use_constraints)
    {
      std::vector<unsigned int> renumbering(dof_handler.n_dofs(),
                                            DH::invalid_dof_index);
      compute_king_ordering(renumbering, dof_handler, reversed_numbering,
                            use_constraints);

      // actually perform renumbering;
      // this is dimension specific and
      // thus needs an own function
      dof_handler.renumber_dofs (renumbering);
    }


    template <class DH>
    void
    compute_king_ordering (std::vector<unsigned int> &new_dof_indices,
                           const DH        &dof_handler,
                           const bool       reversed_numbering,
                           const bool       use_constraints)
    {
      types::Graph
      graph(dof_handler.n_dofs());
      types::property_map<types::Graph,types::vertex_degree_t>::type
      graph_degree;

      internal::create_graph (dof_handler, use_constraints, graph, graph_degree);

      types::property_map<types::Graph, types::vertex_index_t>::type
      index_map = get(::boost::vertex_index, graph);


      std::vector<types::Vertex> inv_perm(num_vertices(graph));

      if (reversed_numbering == false)
        ::boost::king_ordering(graph, inv_perm.rbegin());
      else
        ::boost::king_ordering(graph, inv_perm.begin());

      for (types::size_type c = 0; c != inv_perm.size(); ++c)
        new_dof_indices[index_map[inv_perm[c]]] = c;

      Assert (std::find (new_dof_indices.begin(), new_dof_indices.end(),
                         DH::invalid_dof_index) == new_dof_indices.end(),
              ExcInternalError());
    }



    template <class DH>
    void
    minimum_degree (DH              &dof_handler,
                    const bool       reversed_numbering,
                    const bool       use_constraints)
    {
      std::vector<unsigned int> renumbering(dof_handler.n_dofs(),
                                            DH::invalid_dof_index);
      compute_minimum_degree(renumbering, dof_handler, reversed_numbering,
                             use_constraints);

      // actually perform renumbering;
      // this is dimension specific and
      // thus needs an own function
      dof_handler.renumber_dofs (renumbering);
    }


    template <class DH>
    void
    compute_minimum_degree (std::vector<unsigned int> &new_dof_indices,
                            const DH        &dof_handler,
                            const bool       reversed_numbering,
                            const bool       use_constraints)
    {
      Assert (use_constraints == false, ExcNotImplemented());

      // the following code is pretty
      // much a verbatim copy of the
      // sample code for the
      // minimum_degree_ordering manual
      // page from the BOOST Graph
      // Library
      using namespace ::boost;

      int delta = 0;

      typedef double Type;

      // must be BGL directed graph now
      typedef adjacency_list<vecS, vecS, directedS>  Graph;
      typedef graph_traits<Graph>::vertex_descriptor Vertex;

      int n = dof_handler.n_dofs();

      Graph G(n);

      std::vector<unsigned int> dofs_on_this_cell;

      typename DH::active_cell_iterator cell = dof_handler.begin_active(),
                                        endc = dof_handler.end();

      for (; cell!=endc; ++cell)
        {

          const unsigned int dofs_per_cell = cell->get_fe().dofs_per_cell;

          dofs_on_this_cell.resize (dofs_per_cell);

          cell->dof_indices (dofs_on_this_cell);
          for (unsigned int i=0; i<dofs_per_cell; ++i)
            for (unsigned int j=0; j<dofs_per_cell; ++j)
              if (dofs_on_this_cell[i] > dofs_on_this_cell[j])
                {
                  add_edge (dofs_on_this_cell[i], dofs_on_this_cell[j], G);
                  add_edge (dofs_on_this_cell[j], dofs_on_this_cell[i], G);
                }
        }


      typedef std::vector<int> Vector;


      Vector inverse_perm(n, 0);

      Vector perm(n, 0);


      Vector supernode_sizes(n, 1);
      // init has to be 1

      ::boost::property_map<Graph, vertex_index_t>::type
      id = get(vertex_index, G);


      Vector degree(n, 0);


      minimum_degree_ordering
      (G,
       make_iterator_property_map(&degree[0], id, degree[0]),
       &inverse_perm[0],
       &perm[0],
       make_iterator_property_map(&supernode_sizes[0], id, supernode_sizes[0]),
       delta, id);


      for (int i=0; i<n; ++i)
        {
          Assert (std::find (perm.begin(), perm.end(), i)
                  != perm.end(),
                  ExcInternalError());
          Assert (std::find (inverse_perm.begin(), inverse_perm.end(), i)
                  != inverse_perm.end(),
                  ExcInternalError());
          Assert (inverse_perm[perm[i]] == i, ExcInternalError());
        }

      if (reversed_numbering == true)
        std::copy (perm.begin(), perm.end(),
                   new_dof_indices.begin());
      else
        std::copy (inverse_perm.begin(), inverse_perm.end(),
                   new_dof_indices.begin());
    }

  }  // namespace boost



  template <class DH>
  void
  Cuthill_McKee (DH              &dof_handler,
                 const bool       reversed_numbering,
                 const bool       use_constraints,
                 const std::vector<unsigned int> &starting_indices)
  {
    std::vector<unsigned int> renumbering(dof_handler.n_dofs(),
                                          DH::invalid_dof_index);
    compute_Cuthill_McKee(renumbering, dof_handler, reversed_numbering,
                          use_constraints, starting_indices);

    // actually perform renumbering;
    // this is dimension specific and
    // thus needs an own function
    dof_handler.renumber_dofs (renumbering);
  }



  template <class DH>
  void
  compute_Cuthill_McKee (std::vector<unsigned int> &new_indices,
                         const DH                  &dof_handler,
                         const bool                 reversed_numbering,
                         const bool                 use_constraints,
                         const std::vector<unsigned int> &starting_indices)
  {
    // make the connection graph. in
    // more than 2d use an intermediate
    // compressed sparsity pattern
    // since the we don't have very
    // good estimates for
    // max_couplings_between_dofs() in
    // 3d and this then leads to
    // excessive memory consumption
    //
    // note that if constraints are not
    // requested, then the
    // 'constraints' object will be
    // empty, and calling condense with
    // it is a no-op
    ConstraintMatrix constraints;
    if (use_constraints)
      DoFTools::make_hanging_node_constraints (dof_handler, constraints);
    constraints.close ();

    SparsityPattern sparsity;
    if (DH::dimension < 2)
      {
        sparsity.reinit (dof_handler.n_dofs(),
                         dof_handler.n_dofs(),
                         dof_handler.max_couplings_between_dofs());
        DoFTools::make_sparsity_pattern (dof_handler, sparsity, constraints);
        sparsity.compress();
      }
    else
      {
        CompressedSimpleSparsityPattern csp (dof_handler.n_dofs(),
                                             dof_handler.n_dofs());
        DoFTools::make_sparsity_pattern (dof_handler, csp, constraints);
        sparsity.copy_from (csp);
      }

    // constraints are not needed anymore
    constraints.clear ();

    Assert(new_indices.size() == sparsity.n_rows(),
           ExcDimensionMismatch(new_indices.size(),
                                sparsity.n_rows()));

    SparsityTools::reorder_Cuthill_McKee (sparsity, new_indices,
                                          starting_indices);

    if (reversed_numbering)
      new_indices = Utilities::reverse_permutation (new_indices);
  }



  template <class DH>
  void Cuthill_McKee (DH               &dof_handler,
                      const unsigned int               level,
                      const bool                       reversed_numbering,
                      const std::vector<unsigned int> &starting_indices)
  {
    Assert(dof_handler.n_dofs(level) != numbers::invalid_unsigned_int,
           ExcNotInitialized());
//TODO: we should be doing the same here as in the other compute_CMK function to preserve some memory

    // make the connection graph
    SparsityPattern sparsity (dof_handler.n_dofs(level),
                              dof_handler.max_couplings_between_dofs());
    MGTools::make_sparsity_pattern (dof_handler, sparsity, level);

    std::vector<unsigned int> new_indices(sparsity.n_rows());
    SparsityTools::reorder_Cuthill_McKee (sparsity, new_indices,
                                          starting_indices);

    if (reversed_numbering)
      new_indices = Utilities::reverse_permutation (new_indices);

    // actually perform renumbering;
    // this is dimension specific and
    // thus needs an own function
    dof_handler.renumber_dofs (level, new_indices);
  }



  template <int dim, int spacedim>
  void
  component_wise (DoFHandler<dim,spacedim>        &dof_handler,
                  const std::vector<unsigned int> &component_order_arg)
  {
    std::vector<unsigned int> renumbering (dof_handler.n_locally_owned_dofs(),
                                           DoFHandler<dim>::invalid_dof_index);

    typename DoFHandler<dim,spacedim>::active_cell_iterator
    start = dof_handler.begin_active();
    const typename DoFHandler<dim,spacedim>::level_cell_iterator
    end = dof_handler.end();

    const unsigned int result =
      compute_component_wise<dim,spacedim,
      typename DoFHandler<dim,spacedim>::active_cell_iterator,
      typename DoFHandler<dim,spacedim>::level_cell_iterator>
      (renumbering, start, end, component_order_arg);
    if (result == 0)
      return;

    // verify that the last numbered
    // degree of freedom is either
    // equal to the number of degrees
    // of freedom in total (the
    // sequential case) or in the
    // distributed case at least
    // makes sense
    Assert ((result == dof_handler.n_locally_owned_dofs())
            ||
            ((dof_handler.n_locally_owned_dofs() < dof_handler.n_dofs())
             &&
             (result <= dof_handler.n_dofs())),
            ExcRenumberingIncomplete());

    dof_handler.renumber_dofs (renumbering);

    // for (unsigned int level=0;level<dof_handler.get_tria().n_levels();++level)
    //   if (dof_handler.n_dofs(level) != numbers::invalid_unsigned_int)
    //  component_wise(dof_handler, level, component_order_arg);
  }

  // This function is only for compatibility reasons and will vanish in 8.0
  template <int dim>
  void
  component_wise (MGDoFHandler<dim>        &dof_handler,
                  const std::vector<unsigned int> &component_order_arg)
  {
    DoFHandler<dim> &active_dof = dof_handler;
    component_wise(active_dof, component_order_arg);
    for (unsigned int level=0; level<dof_handler.get_tria().n_levels(); ++level)
      component_wise(dof_handler, level, component_order_arg);
  }


  template <int dim>
  void
  component_wise (hp::DoFHandler<dim>             &dof_handler,
                  const std::vector<unsigned int> &component_order_arg)
  {
//TODO: Merge with previous function
    std::vector<unsigned int> renumbering (dof_handler.n_dofs(),
                                           hp::DoFHandler<dim>::invalid_dof_index);

    typename hp::DoFHandler<dim>::active_cell_iterator
    start = dof_handler.begin_active();
    const typename hp::DoFHandler<dim>::level_cell_iterator
    end = dof_handler.end();

    const unsigned int result =
      compute_component_wise<hp::DoFHandler<dim>::dimension,hp::DoFHandler<dim>::space_dimension,
      typename hp::DoFHandler<dim>::active_cell_iterator,
      typename hp::DoFHandler<dim>::level_cell_iterator>
      (renumbering, start, end, component_order_arg);

    if (result == 0) return;

    Assert (result == dof_handler.n_dofs(),
            ExcRenumberingIncomplete());

    dof_handler.renumber_dofs (renumbering);
  }



  template <class DH>
  void
  component_wise (DH &dof_handler,
                  const unsigned int level,
                  const std::vector<unsigned int> &component_order_arg)
  {
    Assert(dof_handler.n_dofs(level) != numbers::invalid_unsigned_int,
           ExcNotInitialized());

    std::vector<unsigned int> renumbering (dof_handler.n_dofs(level),
                                           DH::invalid_dof_index);

    typename DH::level_cell_iterator start =dof_handler.begin(level);
    typename DH::level_cell_iterator end = dof_handler.end(level);

    const unsigned int result =
      compute_component_wise<DH::dimension, DH::space_dimension,
      typename DH::level_cell_iterator, typename DH::level_cell_iterator>
      (renumbering, start, end, component_order_arg);

    if (result == 0) return;

    Assert (result == dof_handler.n_dofs(level),
            ExcRenumberingIncomplete());

    if (renumbering.size()!=0)
      dof_handler.renumber_dofs (level, renumbering);
  }



  template <int dim, int spacedim, class ITERATOR, class ENDITERATOR>
  unsigned int
  compute_component_wise (std::vector<unsigned int> &new_indices,
                          const ITERATOR    &start,
                          const ENDITERATOR &end,
                          const std::vector<unsigned int> &component_order_arg)
  {
    const hp::FECollection<dim,spacedim>
    fe_collection (start->get_dof_handler().get_fe ());

    // do nothing if the FE has only
    // one component
    if (fe_collection.n_components() == 1)
      {
        new_indices.resize(0);
        return 0;
      }

    // Copy last argument into a
    // writable vector.
    std::vector<unsigned int> component_order (component_order_arg);
    // If the last argument was an
    // empty vector, set up things to
    // store components in the order
    // found in the system.
    if (component_order.size() == 0)
      for (unsigned int i=0; i<fe_collection.n_components(); ++i)
        component_order.push_back (i);

    Assert (component_order.size() == fe_collection.n_components(),
            ExcDimensionMismatch(component_order.size(), fe_collection.n_components()));

    for (unsigned int i=0; i<component_order.size(); ++i)
      Assert(component_order[i] < fe_collection.n_components(),
             ExcIndexRange(component_order[i], 0, fe_collection.n_components()));

    // vector to hold the dof indices on
    // the cell we visit at a time
    std::vector<unsigned int> local_dof_indices;

    // prebuilt list to which component
    // a given dof on a cell
    // should go. note that we get into
    // trouble here if the shape
    // function is not primitive, since
    // then there is no single vector
    // component to which it
    // belongs. in this case, assign it
    // to the first vector component to
    // which it belongs
    std::vector<std::vector<unsigned int> > component_list (fe_collection.size());
    for (unsigned int f=0; f<fe_collection.size(); ++f)
      {
        const FiniteElement<dim,spacedim> &fe = fe_collection[f];
        const unsigned int dofs_per_cell = fe.dofs_per_cell;
        component_list[f].resize(dofs_per_cell);
        for (unsigned int i=0; i<dofs_per_cell; ++i)
          if (fe.is_primitive(i))
            component_list[f][i]
              = component_order[fe.system_to_component_index(i).first];
          else
            {
              const unsigned int comp
                = fe.get_nonzero_components(i).first_selected_component();

              // then associate this degree
              // of freedom with this
              // component
              component_list[f][i] = component_order[comp];
            }
      }

    // set up a map where for each
    // component the respective degrees
    // of freedom are collected.
    //
    // note that this map is sorted by
    // component but that within each
    // component it is NOT sorted by
    // dof index. note also that some
    // dof indices are entered
    // multiply, so we will have to
    // take care of that
    std::vector<std::vector<unsigned int> >
    component_to_dof_map (fe_collection.n_components());
    for (ITERATOR cell=start; cell!=end; ++cell)
      if (cell->is_locally_owned())
        {
          // on each cell: get dof indices
          // and insert them into the global
          // list using their component
          const unsigned int fe_index = cell->active_fe_index();
          const unsigned int dofs_per_cell = fe_collection[fe_index].dofs_per_cell;
          local_dof_indices.resize (dofs_per_cell);
          cell->dof_indices (local_dof_indices);
          for (unsigned int i=0; i<dofs_per_cell; ++i)
            if (start->get_dof_handler().locally_owned_dofs().is_element(local_dof_indices[i]))
              component_to_dof_map[component_list[fe_index][i]].
              push_back (local_dof_indices[i]);
        }

    // now we've got all indices sorted
    // into buckets labeled by their
    // target component number. we've
    // only got to traverse this list
    // and assign the new indices
    //
    // however, we first want to sort
    // the indices entered into the
    // buckets to preserve the order
    // within each component and during
    // this also remove duplicate
    // entries
    //
    // note that we no longer have to
    // care about non-primitive shape
    // functions since the buckets
    // corresponding to the second and
    // following vector components of a
    // non-primitive FE will simply be
    // empty, everything being shoved
    // into the first one. The same
    // holds if several components were
    // joined into a single target.
    for (unsigned int component=0; component<fe_collection.n_components();
         ++component)
      {
        std::sort (component_to_dof_map[component].begin(),
                   component_to_dof_map[component].end());
        component_to_dof_map[component]
        .erase (std::unique (component_to_dof_map[component].begin(),
                             component_to_dof_map[component].end()),
                component_to_dof_map[component].end());
      }

    // calculate the number of locally owned
    // DoFs per bucket
    const unsigned int n_buckets = fe_collection.n_components();
    std::vector<unsigned int> shifts(n_buckets);

    if (const parallel::distributed::Triangulation<dim,spacedim> *tria
        = (dynamic_cast<const parallel::distributed::Triangulation<dim,spacedim>*>
           (&start->get_dof_handler().get_tria())))
      {
#ifdef DEAL_II_USE_P4EST
        std::vector<unsigned int> local_dof_count(n_buckets);

        for (unsigned int c=0; c<n_buckets; ++c)
          local_dof_count[c] = component_to_dof_map[c].size();


        // gather information from all CPUs
        std::vector<unsigned int>
        all_dof_counts(fe_collection.n_components() *
                       Utilities::MPI::n_mpi_processes (tria->get_communicator()));

        MPI_Allgather ( &local_dof_count[0], n_buckets, MPI_UNSIGNED, &all_dof_counts[0],
                        n_buckets, MPI_UNSIGNED, tria->get_communicator());

        for (unsigned int i=0; i<n_buckets; ++i)
          Assert (all_dof_counts[n_buckets*tria->locally_owned_subdomain()+i]
                  ==
                  local_dof_count[i],
                  ExcInternalError());

        //calculate shifts
        unsigned int cumulated = 0;
        for (unsigned int c=0; c<n_buckets; ++c)
          {
            shifts[c]=cumulated;
            for (types::subdomain_id i=0; i<tria->locally_owned_subdomain(); ++i)
              shifts[c] += all_dof_counts[c+n_buckets*i];
            for (unsigned int i=0; i<Utilities::MPI::n_mpi_processes (tria->get_communicator()); ++i)
              cumulated += all_dof_counts[c+n_buckets*i];
          }
#else
        (void)tria;
        Assert (false, ExcInternalError());
#endif
      }
    else
      {
        shifts[0] = 0;
        for (unsigned int c=1; c<fe_collection.n_components(); ++c)
          shifts[c] = shifts[c-1] + component_to_dof_map[c-1].size();
      }




    // now concatenate all the
    // components in the order the user
    // desired to see
    unsigned int next_free_index = 0;
    for (unsigned int component=0; component<fe_collection.n_components(); ++component)
      {
        const typename std::vector<unsigned int>::const_iterator
        begin_of_component = component_to_dof_map[component].begin(),
        end_of_component   = component_to_dof_map[component].end();

        next_free_index = shifts[component];

        for (typename std::vector<unsigned int>::const_iterator
             dof_index = begin_of_component;
             dof_index != end_of_component; ++dof_index)
          {
            Assert (start->get_dof_handler().locally_owned_dofs()
                    .index_within_set(*dof_index)
                    <
                    new_indices.size(),
                    ExcInternalError());
            new_indices[start->get_dof_handler().locally_owned_dofs()
                        .index_within_set(*dof_index)]
              = next_free_index++;
          }
      }

    return next_free_index;
  }



  template <int dim, int spacedim>
  void
  block_wise (DoFHandler<dim,spacedim> &dof_handler)
  {
    std::vector<unsigned int> renumbering (dof_handler.n_locally_owned_dofs(),
                                           DoFHandler<dim>::invalid_dof_index);

    typename DoFHandler<dim,spacedim>::active_cell_iterator
    start = dof_handler.begin_active();
    const typename DoFHandler<dim,spacedim>::level_cell_iterator
    end = dof_handler.end();

    const unsigned int result =
      compute_block_wise<dim, spacedim, typename DoFHandler<dim,spacedim>::active_cell_iterator,
      typename DoFHandler<dim,spacedim>::level_cell_iterator>
      (renumbering, start, end);
    if (result == 0)
      return;

    // verify that the last numbered
    // degree of freedom is either
    // equal to the number of degrees
    // of freedom in total (the
    // sequential case) or in the
    // distributed case at least
    // makes sense
    Assert ((result == dof_handler.n_locally_owned_dofs())
            ||
            ((dof_handler.n_locally_owned_dofs() < dof_handler.n_dofs())
             &&
             (result <= dof_handler.n_dofs())),
            ExcRenumberingIncomplete());

    dof_handler.renumber_dofs (renumbering);
  }



  template <int dim>
  void
  block_wise (hp::DoFHandler<dim> &dof_handler)
  {
    std::vector<unsigned int> renumbering (dof_handler.n_dofs(),
                                           hp::DoFHandler<dim>::invalid_dof_index);

    typename hp::DoFHandler<dim>::active_cell_iterator
    start = dof_handler.begin_active();
    const typename hp::DoFHandler<dim>::level_cell_iterator
    end = dof_handler.end();

    const unsigned int result =
      compute_block_wise<dim, dim, typename hp::DoFHandler<dim>::active_cell_iterator,
      typename hp::DoFHandler<dim>::level_cell_iterator>(renumbering,
                                                         start, end);

    if (result == 0)
      return;

    Assert (result == dof_handler.n_dofs(),
            ExcRenumberingIncomplete());

    dof_handler.renumber_dofs (renumbering);
  }



  template <int dim>
  void
  block_wise (DoFHandler<dim> &dof_handler, const unsigned int level)
  {
    Assert(dof_handler.n_dofs(level) != numbers::invalid_unsigned_int,
           ExcNotInitialized());

    std::vector<unsigned int> renumbering (dof_handler.n_dofs(level),
                                           DoFHandler<dim>::invalid_dof_index);

    typename DoFHandler<dim>::level_cell_iterator
    start =dof_handler.begin(level);
    typename DoFHandler<dim>::level_cell_iterator
    end = dof_handler.end(level);

    const unsigned int result =
      compute_block_wise<dim, dim, typename DoFHandler<dim>::level_cell_iterator,
      typename DoFHandler<dim>::level_cell_iterator>(
        renumbering, start, end);

    if (result == 0) return;

    Assert (result == dof_handler.n_dofs(level),
            ExcRenumberingIncomplete());

    if (renumbering.size()!=0)
      dof_handler.renumber_dofs (level, renumbering);
  }



  template <int dim>
  void
  block_wise (MGDoFHandler<dim> &dof_handler)
  {
    // renumber the non-MG part of
    // the DoFHandler in parallel to
    // the MG part. Because
    // MGDoFHandler::renumber_dofs
    // uses the user flags we can't
    // run renumbering on individual
    // levels in parallel to the
    // other levels
    void (*non_mg_part) (DoFHandler<dim> &)
      = &block_wise<dim>;
    Threads::Task<>
    task = Threads::new_task (non_mg_part, dof_handler);

    for (unsigned int level=0; level<dof_handler.get_tria().n_levels(); ++level)
      block_wise (dof_handler, level);

    task.join();
  }



  template <int dim, int spacedim, class ITERATOR, class ENDITERATOR>
  unsigned int
  compute_block_wise (std::vector<unsigned int> &new_indices,
                      const ITERATOR    &start,
                      const ENDITERATOR &end)
  {
    const hp::FECollection<dim,spacedim>
    fe_collection (start->get_dof_handler().get_fe ());

    // do nothing if the FE has only
    // one component
    if (fe_collection.n_blocks() == 1)
      {
        new_indices.resize(0);
        return 0;
      }

    // vector to hold the dof indices on
    // the cell we visit at a time
    std::vector<unsigned int> local_dof_indices;

    // prebuilt list to which block
    // a given dof on a cell
    // should go.
    std::vector<std::vector<unsigned int> > block_list (fe_collection.size());
    for (unsigned int f=0; f<fe_collection.size(); ++f)
      {
        const FiniteElement<dim,spacedim> &fe = fe_collection[f];
        block_list[f].resize(fe.dofs_per_cell);
        for (unsigned int i=0; i<fe.dofs_per_cell; ++i)
          block_list[f][i]
            = fe.system_to_block_index(i).first;
      }

    // set up a map where for each
    // block the respective degrees
    // of freedom are collected.
    //
    // note that this map is sorted by
    // block but that within each
    // block it is NOT sorted by
    // dof index. note also that some
    // dof indices are entered
    // multiply, so we will have to
    // take care of that
    std::vector<std::vector<unsigned int> >
    block_to_dof_map (fe_collection.n_blocks());
    for (ITERATOR cell=start; cell!=end; ++cell)
      if (cell->is_locally_owned())
        {
          // on each cell: get dof indices
          // and insert them into the global
          // list using their component
          const unsigned int fe_index = cell->active_fe_index();
          const unsigned int dofs_per_cell =fe_collection[fe_index].dofs_per_cell;
          local_dof_indices.resize (dofs_per_cell);
          cell->dof_indices (local_dof_indices);
          for (unsigned int i=0; i<dofs_per_cell; ++i)
            if (start->get_dof_handler().locally_owned_dofs().is_element(local_dof_indices[i]))
              block_to_dof_map[block_list[fe_index][i]].
              push_back (local_dof_indices[i]);
        }

    // now we've got all indices sorted
    // into buckets labeled by their
    // target block number. we've
    // only got to traverse this list
    // and assign the new indices
    //
    // however, we first want to sort
    // the indices entered into the
    // buckets to preserve the order
    // within each component and during
    // this also remove duplicate
    // entries
    for (unsigned int block=0; block<fe_collection.n_blocks();
         ++block)
      {
        std::sort (block_to_dof_map[block].begin(),
                   block_to_dof_map[block].end());
        block_to_dof_map[block]
        .erase (std::unique (block_to_dof_map[block].begin(),
                             block_to_dof_map[block].end()),
                block_to_dof_map[block].end());
      }

    // calculate the number of locally owned
    // DoFs per bucket
    const unsigned int n_buckets = fe_collection.n_blocks();
    std::vector<unsigned int> shifts(n_buckets);

    if (const parallel::distributed::Triangulation<dim,spacedim> *tria
        = (dynamic_cast<const parallel::distributed::Triangulation<dim,spacedim>*>
           (&start->get_dof_handler().get_tria())))
      {
#ifdef DEAL_II_USE_P4EST
        std::vector<unsigned int> local_dof_count(n_buckets);

        for (unsigned int c=0; c<n_buckets; ++c)
          local_dof_count[c] = block_to_dof_map[c].size();


        // gather information from all CPUs
        std::vector<unsigned int>
        all_dof_counts(fe_collection.n_components() *
                       Utilities::MPI::n_mpi_processes (tria->get_communicator()));

        MPI_Allgather ( &local_dof_count[0], n_buckets, MPI_UNSIGNED, &all_dof_counts[0],
                        n_buckets, MPI_UNSIGNED, tria->get_communicator());

        for (unsigned int i=0; i<n_buckets; ++i)
          Assert (all_dof_counts[n_buckets*tria->locally_owned_subdomain()+i]
                  ==
                  local_dof_count[i],
                  ExcInternalError());

        //calculate shifts
        unsigned int cumulated = 0;
        for (unsigned int c=0; c<n_buckets; ++c)
          {
            shifts[c]=cumulated;
            for (types::subdomain_id i=0; i<tria->locally_owned_subdomain(); ++i)
              shifts[c] += all_dof_counts[c+n_buckets*i];
            for (unsigned int i=0; i<Utilities::MPI::n_mpi_processes (tria->get_communicator()); ++i)
              cumulated += all_dof_counts[c+n_buckets*i];
          }
#else
        (void)tria;
        Assert (false, ExcInternalError());
#endif
      }
    else
      {
        shifts[0] = 0;
        for (unsigned int c=1; c<fe_collection.n_blocks(); ++c)
          shifts[c] = shifts[c-1] + block_to_dof_map[c-1].size();
      }




    // now concatenate all the
    // components in the order the user
    // desired to see
    unsigned int next_free_index = 0;
    for (unsigned int block=0; block<fe_collection.n_blocks(); ++block)
      {
        const typename std::vector<unsigned int>::const_iterator
        begin_of_component = block_to_dof_map[block].begin(),
        end_of_component   = block_to_dof_map[block].end();

        next_free_index = shifts[block];

        for (typename std::vector<unsigned int>::const_iterator
             dof_index = begin_of_component;
             dof_index != end_of_component; ++dof_index)
          {
            Assert (start->get_dof_handler().locally_owned_dofs()
                    .index_within_set(*dof_index)
                    <
                    new_indices.size(),
                    ExcInternalError());
            new_indices[start->get_dof_handler().locally_owned_dofs()
                        .index_within_set(*dof_index)]
              = next_free_index++;
          }
      }

    return next_free_index;
  }



  namespace
  {
    // helper function for hierarchical()

// Note that this function only works for active dofs.
    template <int dim, class iterator>
    unsigned int
    compute_hierarchical_recursive (
      unsigned int next_free,
      std::vector<unsigned int> &new_indices,
      const iterator &cell,
      const IndexSet &locally_owned)
    {
      if (cell->has_children())
        {
          //recursion
          for (unsigned int c = 0; c < GeometryInfo<dim>::max_children_per_cell; ++c)
            next_free = compute_hierarchical_recursive<dim> (
                          next_free,
                          new_indices,
                          cell->child (c),
                          locally_owned);
        }
      else
        {
          if (cell->is_locally_owned())
            {
              const unsigned int dofs_per_cell = cell->get_fe().dofs_per_cell;
              std::vector<unsigned int> local_dof_indices (dofs_per_cell);
              cell->get_dof_indices (local_dof_indices);

              for (unsigned int i = 0; i < dofs_per_cell; ++i)
                {
                  if (locally_owned.is_element (local_dof_indices[i]))
                    {
                      // this is a locally owned DoF, assign new number if not assigned a number yet
                      unsigned int idx = locally_owned.index_within_set (local_dof_indices[i]);
                      if (new_indices[idx] == DoFHandler<dim>::invalid_dof_index)
                        {
                          new_indices[idx] = locally_owned.nth_index_in_set (next_free);
                          next_free++;
                        }
                    }
                }
            }
        }
      return next_free;
    }
  }



  template <int dim>
  void
  hierarchical (DoFHandler<dim> &dof_handler)
  {
    std::vector<unsigned int> renumbering (dof_handler.n_locally_owned_dofs(),
                                           DoFHandler<dim>::invalid_dof_index);

    typename DoFHandler<dim>::level_cell_iterator cell;

    unsigned int next_free = 0;
    const IndexSet locally_owned = dof_handler.locally_owned_dofs();

    const parallel::distributed::Triangulation<dim> *tria
      = dynamic_cast<const parallel::distributed::Triangulation<dim>*>
        (&dof_handler.get_tria());

    if (tria)
      {
#ifdef DEAL_II_USE_P4EST
        //this is a distributed Triangulation. We need to traverse the coarse
        //cells in the order p4est does
        for (unsigned int c = 0; c < tria->n_cells (0); ++c)
          {
            unsigned int coarse_cell_index =
              tria->get_p4est_tree_to_coarse_cell_permutation() [c];

            const typename DoFHandler<dim>::level_cell_iterator
            cell (tria, 0, coarse_cell_index, &dof_handler);

            next_free = compute_hierarchical_recursive<dim> (next_free,
                                                             renumbering,
                                                             cell,
                                                             locally_owned);
          }
#else
        Assert (false, ExcNotImplemented());
#endif
      }
    else
      {
        //this is not a distributed Triangulation. Traverse coarse cells in the
        //normal order
        for (cell = dof_handler.begin (0); cell != dof_handler.end (0); ++cell)
          next_free = compute_hierarchical_recursive<dim> (next_free,
                                                           renumbering,
                                                           cell,
                                                           locally_owned);
      }

    // verify that the last numbered
    // degree of freedom is either
    // equal to the number of degrees
    // of freedom in total (the
    // sequential case) or in the
    // distributed case at least
    // makes sense
    Assert ((next_free == dof_handler.n_locally_owned_dofs())
            ||
            ((dof_handler.n_locally_owned_dofs() < dof_handler.n_dofs())
             &&
             (next_free <= dof_handler.n_dofs())),
            ExcRenumberingIncomplete());

    // make sure that all local DoFs got new numbers assigned
    Assert (std::find (renumbering.begin(), renumbering.end(),
                       numbers::invalid_unsigned_int)
            == renumbering.end(),
            ExcInternalError());

    dof_handler.renumber_dofs(renumbering);
  }



  template <class DH>
  void
  sort_selected_dofs_back (DH                      &dof_handler,
                           const std::vector<bool> &selected_dofs)
  {
    std::vector<unsigned int> renumbering(dof_handler.n_dofs(),
                                          DH::invalid_dof_index);
    compute_sort_selected_dofs_back(renumbering, dof_handler, selected_dofs);

    dof_handler.renumber_dofs(renumbering);
  }



  template <class DH>
  void
  sort_selected_dofs_back (DH                      &dof_handler,
                           const std::vector<bool> &selected_dofs,
                           const unsigned int       level)
  {
    Assert(dof_handler.n_dofs(level) != numbers::invalid_unsigned_int,
           ExcNotInitialized());

    std::vector<unsigned int> renumbering(dof_handler.n_dofs(level),
                                          DH::invalid_dof_index);
    compute_sort_selected_dofs_back(renumbering, dof_handler, selected_dofs, level);

    dof_handler.renumber_dofs(level, renumbering);
  }



  template <class DH>
  void
  compute_sort_selected_dofs_back (std::vector<unsigned int> &new_indices,
                                   const DH                  &dof_handler,
                                   const std::vector<bool>   &selected_dofs)
  {
    const unsigned int n_dofs = dof_handler.n_dofs();
    Assert (selected_dofs.size() == n_dofs,
            ExcDimensionMismatch (selected_dofs.size(), n_dofs));

    // re-sort the dofs according to
    // their selection state
    Assert (new_indices.size() == n_dofs,
            ExcDimensionMismatch(new_indices.size(), n_dofs));

    const unsigned int   n_selected_dofs = std::count (selected_dofs.begin(),
                                                       selected_dofs.end(),
                                                       false);

    unsigned int next_unselected = 0;
    unsigned int next_selected   = n_selected_dofs;
    for (unsigned int i=0; i<n_dofs; ++i)
      if (selected_dofs[i] == false)
        {
          new_indices[i] = next_unselected;
          ++next_unselected;
        }
      else
        {
          new_indices[i] = next_selected;
          ++next_selected;
        };
    Assert (next_unselected == n_selected_dofs, ExcInternalError());
    Assert (next_selected == n_dofs, ExcInternalError());
  }



  template <class DH>
  void
  compute_sort_selected_dofs_back (std::vector<unsigned int> &new_indices,
                                   const DH                  &dof_handler,
                                   const std::vector<bool>   &selected_dofs,
                                   const unsigned int         level)
  {
    Assert(dof_handler.n_dofs(level) != numbers::invalid_unsigned_int,
           ExcNotInitialized());

    const unsigned int n_dofs = dof_handler.n_dofs(level);
    Assert (selected_dofs.size() == n_dofs,
            ExcDimensionMismatch (selected_dofs.size(), n_dofs));

    // re-sort the dofs according to
    // their selection state
    Assert (new_indices.size() == n_dofs,
            ExcDimensionMismatch(new_indices.size(), n_dofs));

    const unsigned int   n_selected_dofs = std::count (selected_dofs.begin(),
                                                       selected_dofs.end(),
                                                       false);

    unsigned int next_unselected = 0;
    unsigned int next_selected   = n_selected_dofs;
    for (unsigned int i=0; i<n_dofs; ++i)
      if (selected_dofs[i] == false)
        {
          new_indices[i] = next_unselected;
          ++next_unselected;
        }
      else
        {
          new_indices[i] = next_selected;
          ++next_selected;
        };
    Assert (next_unselected == n_selected_dofs, ExcInternalError());
    Assert (next_selected == n_dofs, ExcInternalError());
  }



  template <class DH>
  void
  cell_wise (DH &dof, const std::vector<typename DH::active_cell_iterator> &cells)
  {
    std::vector<unsigned int> renumbering(dof.n_dofs());
    std::vector<unsigned int> reverse(dof.n_dofs());
    compute_cell_wise(renumbering, reverse, dof, cells);

    dof.renumber_dofs(renumbering);
  }


  template <class DH>
  void
  compute_cell_wise (
    std::vector<unsigned int> &new_indices,
    std::vector<unsigned int> &reverse,
    const DH &dof,
    const typename std::vector<typename DH::active_cell_iterator> &cells)
  {
    Assert(cells.size() == dof.get_tria().n_active_cells(),
           ExcDimensionMismatch(cells.size(),
                                dof.get_tria().n_active_cells()));

    unsigned int n_global_dofs = dof.n_dofs();

    // Actually, we compute the
    // inverse of the reordering
    // vector, called reverse here.
    // Later, irs inverse is computed
    // into new_indices, which is the
    // return argument.

    Assert(new_indices.size() == n_global_dofs,
           ExcDimensionMismatch(new_indices.size(), n_global_dofs));
    Assert(reverse.size() == n_global_dofs,
           ExcDimensionMismatch(reverse.size(), n_global_dofs));

    // For continuous elements, we must
    // make sure, that each dof is
    // reordered only once.
    std::vector<bool> already_sorted(n_global_dofs, false);
    std::vector<unsigned int> cell_dofs;

    unsigned int global_index = 0;

    typename std::vector<typename DH::active_cell_iterator>::const_iterator cell;

    for (cell = cells.begin(); cell != cells.end(); ++cell)
      {
        // Determine the number of dofs
        // on this cell and reinit the
        // vector storing these
        // numbers.
        unsigned int n_cell_dofs = (*cell)->get_fe().n_dofs_per_cell();
        cell_dofs.resize(n_cell_dofs);

        (*cell)->dof_indices(cell_dofs);

        // Sort here to make sure that
        // degrees of freedom inside a
        // single cell are in the same
        // order after renumbering.
        std::sort(cell_dofs.begin(), cell_dofs.end());

        for (unsigned int i=0; i<n_cell_dofs; ++i)
          {
            if (!already_sorted[cell_dofs[i]])
              {
                already_sorted[cell_dofs[i]] = true;
                reverse[global_index++] = cell_dofs[i];
              }
          }
      }
    Assert(global_index == n_global_dofs, ExcRenumberingIncomplete());

    for (unsigned int i=0; i<reverse.size(); ++i)
      new_indices[reverse[i]] = i;
  }



  template <class DH>
  void cell_wise (
    DH &dof,
    const unsigned int level,
    const typename std::vector<typename DH::level_cell_iterator> &cells)
  {
    Assert(dof.n_dofs(level) != numbers::invalid_unsigned_int,
           ExcNotInitialized());

    std::vector<unsigned int> renumbering(dof.n_dofs(level));
    std::vector<unsigned int> reverse(dof.n_dofs(level));

    compute_cell_wise(renumbering, reverse, dof, level, cells);
    dof.renumber_dofs(level, renumbering);
  }



  template <class DH>
  void compute_cell_wise (
    std::vector<unsigned int> &new_order,
    std::vector<unsigned int> &reverse,
    const DH &dof,
    const unsigned int level,
    const typename std::vector<typename DH::level_cell_iterator> &cells)
  {
    Assert(cells.size() == dof.get_tria().n_cells(level),
           ExcDimensionMismatch(cells.size(),
                                dof.get_tria().n_cells(level)));
    Assert (new_order.size() == dof.n_dofs(level),
            ExcDimensionMismatch(new_order.size(), dof.n_dofs(level)));
    Assert (reverse.size() == dof.n_dofs(level),
            ExcDimensionMismatch(reverse.size(), dof.n_dofs(level)));

    unsigned int n_global_dofs = dof.n_dofs(level);
    unsigned int n_cell_dofs = dof.get_fe().n_dofs_per_cell();

    std::vector<bool> already_sorted(n_global_dofs, false);
    std::vector<unsigned int> cell_dofs(n_cell_dofs);

    unsigned int global_index = 0;

    typename std::vector<typename DH::level_cell_iterator>::const_iterator cell;

    for (cell = cells.begin(); cell != cells.end(); ++cell)
      {
        Assert ((*cell)->level() == (int) level, ExcInternalError());

        (*cell)->dof_indices(cell_dofs);
        std::sort(cell_dofs.begin(), cell_dofs.end());

        for (unsigned int i=0; i<n_cell_dofs; ++i)
          {
            if (!already_sorted[cell_dofs[i]])
              {
                already_sorted[cell_dofs[i]] = true;
                reverse[global_index++] = cell_dofs[i];
              }
          }
      }
    Assert(global_index == n_global_dofs, ExcRenumberingIncomplete());

    for (unsigned int i=0; i<new_order.size(); ++i)
      new_order[reverse[i]] = i;
  }



  template <class DH>
  void
  downstream (DH &dof,
              const Point<DH::space_dimension> &direction,
              const bool dof_wise_renumbering)
  {
    std::vector<unsigned int> renumbering(dof.n_dofs());
    std::vector<unsigned int> reverse(dof.n_dofs());
    compute_downstream(renumbering, reverse, dof, direction,
                       dof_wise_renumbering);

    dof.renumber_dofs(renumbering);
  }


  template <int dim, int spacedim>
  void
  downstream (MGDoFHandler<dim,spacedim>               &dof_handler,
              const Point<spacedim> &direction,
              const bool        dof_wise_renumbering)
  {
    for (unsigned int level=0; level<dof_handler.n_levels(); ++level)
      downstream(dof_handler, level, direction, dof_wise_renumbering);
  }


  template <class DH>
  void
  compute_downstream (
    std::vector<unsigned int> &new_indices,
    std::vector<unsigned int> &reverse,
    const DH &dof,
    const Point<DH::space_dimension> &direction,
    const bool dof_wise_renumbering)
  {
    if (dof_wise_renumbering == false)
      {
        std::vector<typename DH::active_cell_iterator>
        ordered_cells(dof.get_tria().n_active_cells());
        const CompareDownstream<typename DH::active_cell_iterator, DH::space_dimension> comparator(direction);

        typename DH::active_cell_iterator begin = dof.begin_active();
        typename DH::active_cell_iterator end = dof.end();

        copy (begin, end, ordered_cells.begin());
        std::sort (ordered_cells.begin(), ordered_cells.end(), comparator);

        compute_cell_wise(new_indices, reverse, dof, ordered_cells);
      }
    else
      {
        // similar code as for
        // DoFTools::map_dofs_to_support_points, but
        // need to do this for general DH classes and
        // want to be able to sort the result
        // (otherwise, could use something like
        // DoFTools::map_support_points_to_dofs)
        const unsigned int n_dofs = dof.n_dofs();
        std::vector<std::pair<Point<DH::space_dimension>,unsigned int> > support_point_list
        (n_dofs);

        const hp::FECollection<DH::dimension> fe_collection (dof.get_fe ());
        Assert (fe_collection[0].has_support_points(),
                typename FiniteElement<DH::dimension>::ExcFEHasNoSupportPoints());
        hp::QCollection<DH::dimension> quadrature_collection;
        for (unsigned int comp=0; comp<fe_collection.size(); ++comp)
          {
            Assert (fe_collection[comp].has_support_points(),
                    typename FiniteElement<DH::dimension>::ExcFEHasNoSupportPoints());
            quadrature_collection.push_back
            (Quadrature<DH::dimension> (fe_collection[comp].
                                        get_unit_support_points()));
          }
        hp::FEValues<DH::dimension,DH::space_dimension>
        hp_fe_values (fe_collection, quadrature_collection,
                      update_quadrature_points);

        std::vector<bool> already_touched (n_dofs, false);

        std::vector<unsigned int> local_dof_indices;
        typename DH::active_cell_iterator begin = dof.begin_active();
        typename DH::active_cell_iterator end = dof.end();
        for ( ; begin != end; ++begin)
          {
            const unsigned int dofs_per_cell = begin->get_fe().dofs_per_cell;
            local_dof_indices.resize (dofs_per_cell);
            hp_fe_values.reinit (begin);
            const FEValues<DH::dimension> &fe_values =
              hp_fe_values.get_present_fe_values ();
            begin->dof_indices(local_dof_indices);
            const std::vector<Point<DH::space_dimension> > &points
              = fe_values.get_quadrature_points ();
            for (unsigned int i=0; i<dofs_per_cell; ++i)
              if (!already_touched[local_dof_indices[i]])
                {
                  support_point_list[local_dof_indices[i]].first = points[i];
                  support_point_list[local_dof_indices[i]].second =
                    local_dof_indices[i];
                  already_touched[local_dof_indices[i]] = true;
                }
          }

        ComparePointwiseDownstream<DH::space_dimension> comparator (direction);
        std::sort (support_point_list.begin(), support_point_list.end(),
                   comparator);
        for (unsigned int i=0; i<n_dofs; ++i)
          new_indices[support_point_list[i].second] = i;
      }
  }



<<<<<<< HEAD
  template <int dim>
  void downstream_dg (MGDoFHandler<dim> &dof,
                      const unsigned int level,
                      const Point<dim>  &direction)
  {
    std::vector<unsigned int> renumbering(dof.n_dofs(level));
    std::vector<unsigned int> reverse(dof.n_dofs(level));
    compute_downstream_dg(renumbering, reverse, dof, level, direction);

    dof.renumber_dofs(level, renumbering);
  }



  template <int dim>
  void downstream (MGDoFHandler<dim> &dof,
                   const unsigned int level,
                   const Point<dim>  &direction,
=======
  template <class DH>
  void downstream (DH &dof,
                   const unsigned int level,
                   const Point<DH::space_dimension>  &direction,
>>>>>>> 8efdf3a1
                   const bool         dof_wise_renumbering)
  {
    std::vector<unsigned int> renumbering(dof.n_dofs(level));
    std::vector<unsigned int> reverse(dof.n_dofs(level));
    compute_downstream(renumbering, reverse, dof, level, direction,
                       dof_wise_renumbering);

    dof.renumber_dofs(level, renumbering);
  }



  template <class DH>
  void
  compute_downstream (
    std::vector<unsigned int> &new_indices,
    std::vector<unsigned int> &reverse,
    const DH &dof,
    const unsigned int level,
    const Point<DH::space_dimension> &direction,
    const bool dof_wise_renumbering)
  {
    if (dof_wise_renumbering == false)
      {
        std::vector<typename DH::level_cell_iterator>
        ordered_cells(dof.get_tria().n_cells(level));
        const CompareDownstream<typename DH::level_cell_iterator, DH::space_dimension> comparator(direction);

        typename DH::level_cell_iterator begin = dof.begin(level);
        typename DH::level_cell_iterator end = dof.end(level);

        std::copy (begin, end, ordered_cells.begin());
        std::sort (ordered_cells.begin(), ordered_cells.end(), comparator);

        compute_cell_wise(new_indices, reverse, dof, level, ordered_cells);
      }
    else
      {
        Assert (dof.get_fe().has_support_points(),
                typename FiniteElement<DH::dimension>::ExcFEHasNoSupportPoints());
        const unsigned int n_dofs = dof.n_dofs(level);
        std::vector<std::pair<Point<DH::space_dimension>,unsigned int> > support_point_list
        (n_dofs);

        Quadrature<DH::dimension>   q_dummy(dof.get_fe().get_unit_support_points());
        FEValues<DH::dimension,DH::space_dimension> fe_values (dof.get_fe(), q_dummy,
                                                               update_quadrature_points);

        std::vector<bool> already_touched (dof.n_dofs(), false);

        const unsigned int dofs_per_cell = dof.get_fe().dofs_per_cell;
        std::vector<unsigned int> local_dof_indices (dofs_per_cell);
        typename DH::level_cell_iterator begin = dof.begin(level);
        typename DH::level_cell_iterator end = dof.end(level);
        for ( ; begin != end; ++begin)
          {
            const typename Triangulation<DH::dimension,DH::space_dimension>::cell_iterator &begin_tria = begin;
            begin->dof_indices(local_dof_indices);
            fe_values.reinit (begin_tria);
            const std::vector<Point<DH::space_dimension> > &points
              = fe_values.get_quadrature_points ();
            for (unsigned int i=0; i<dofs_per_cell; ++i)
              if (!already_touched[local_dof_indices[i]])
                {
                  support_point_list[local_dof_indices[i]].first = points[i];
                  support_point_list[local_dof_indices[i]].second =
                    local_dof_indices[i];
                  already_touched[local_dof_indices[i]] = true;
                }
          }

        ComparePointwiseDownstream<DH::space_dimension> comparator (direction);
        std::sort (support_point_list.begin(), support_point_list.end(),
                   comparator);
        for (unsigned int i=0; i<n_dofs; ++i)
          new_indices[support_point_list[i].second] = i;
      }
  }



  /**
   * Provide comparator for DoFCellAccessors
   */
  namespace internal
  {
    template <int dim>
    struct ClockCells
    {
      /**
       * Center of rotation.
       */
      const Point<dim> &center;
      /**
       * Revert sorting order.
       */
      bool counter;

      /**
       * Constructor.
       */
      ClockCells (const Point<dim> &center, bool counter) :
        center(center),
        counter(counter)
      {}

      /**
       * Comparison operator
       */
      template <class DHCellIterator>
      bool operator () (const DHCellIterator &c1,
                        const DHCellIterator &c2) const
      {
        // dispatch to
        // dimension-dependent functions
        return compare (c1, c2, dealii::internal::int2type<dim>());
      }

    private:
      /**
       * Comparison operator for dim>=2
       */
      template <class DHCellIterator, int xdim>
      bool compare (const DHCellIterator &c1,
                    const DHCellIterator &c2,
                    dealii::internal::int2type<xdim>) const
      {
        const Point<dim> v1 = c1->center() - center;
        const Point<dim> v2 = c2->center() - center;
        const double s1 = std::atan2(v1(0), v1(1));
        const double s2 = std::atan2(v2(0), v2(1));
        return ( counter ? (s1>s2) : (s2>s1));
      }


      /**
       * Comparison operator for dim==1
       * where this function makes no sense
       */
      template <class DHCellIterator>
      bool compare (const DHCellIterator &,
                    const DHCellIterator &,
                    dealii::internal::int2type<1>) const
      {
        Assert (dim >= 2,
                ExcMessage ("This operation only makes sense for dim>=2."));
        return false;
      }

    };
  }



  template <class DH>
  void
  clockwise_dg (
    DH &dof,
    const Point<DH::space_dimension> &center,
    const bool counter)
  {
    std::vector<unsigned int> renumbering(dof.n_dofs());
    compute_clockwise_dg(renumbering, dof, center, counter);

    dof.renumber_dofs(renumbering);
  }



  template <class DH>
  void
  compute_clockwise_dg (
    std::vector<unsigned int> &new_indices,
    const DH &dof,
    const Point<DH::space_dimension> &center,
    const bool counter)
  {
    std::vector<typename DH::active_cell_iterator>
    ordered_cells(dof.get_tria().n_active_cells());
    internal::ClockCells<DH::space_dimension> comparator(center, counter);

    typename DH::active_cell_iterator begin = dof.begin_active();
    typename DH::active_cell_iterator end = dof.end();

    std::copy (begin, end, ordered_cells.begin());
    std::sort (ordered_cells.begin(), ordered_cells.end(), comparator);

    std::vector<unsigned int> reverse(new_indices.size());
    compute_cell_wise(new_indices, reverse, dof, ordered_cells);
  }



  template <class DH>
  void clockwise_dg (DH &dof,
                     const unsigned int level,
                     const Point<DH::space_dimension> &center,
                     const bool counter)
  {
    std::vector<typename DH::level_cell_iterator>
    ordered_cells(dof.get_tria().n_cells(level));
    internal::ClockCells<DH::space_dimension> comparator(center, counter);

    typename DH::level_cell_iterator begin = dof.begin(level);
    typename DH::level_cell_iterator end = dof.end(level);

    std::copy (begin, end, ordered_cells.begin());
    std::sort (ordered_cells.begin(), ordered_cells.end(), comparator);

    cell_wise(dof, level, ordered_cells);
  }



  template <class DH>
  void
  random (DH &dof_handler)
  {
    std::vector<unsigned int> renumbering(dof_handler.n_dofs(),
                                          DH::invalid_dof_index);
    compute_random(renumbering, dof_handler);

    dof_handler.renumber_dofs(renumbering);
  }



  template <class DH>
  void
  compute_random (
    std::vector<unsigned int> &new_indices,
    const DH                  &dof_handler)
  {
    const unsigned int n_dofs = dof_handler.n_dofs();
    Assert(new_indices.size() == n_dofs,
           ExcDimensionMismatch(new_indices.size(), n_dofs));

    for (unsigned int i=0; i<n_dofs; ++i)
      new_indices[i] = i;

    std::random_shuffle (new_indices.begin(), new_indices.end());
  }



  template <class DH>
  void
  subdomain_wise (DH &dof_handler)
  {
    std::vector<unsigned int> renumbering(dof_handler.n_dofs(),
                                          DH::invalid_dof_index);
    compute_subdomain_wise(renumbering, dof_handler);

    dof_handler.renumber_dofs(renumbering);
  }



  template <class DH>
  void
  compute_subdomain_wise (std::vector<unsigned int> &new_dof_indices,
                          const DH                  &dof_handler)
  {
    const unsigned int n_dofs = dof_handler.n_dofs();
    Assert (new_dof_indices.size() == n_dofs,
            ExcDimensionMismatch (new_dof_indices.size(), n_dofs));

    // first get the association of each dof
    // with a subdomain and determine the total
    // number of subdomain ids used
    std::vector<types::subdomain_id> subdomain_association (n_dofs);
    DoFTools::get_subdomain_association (dof_handler,
                                         subdomain_association);
    const unsigned int n_subdomains
      = *std::max_element (subdomain_association.begin(),
                           subdomain_association.end()) + 1;

    // then renumber the subdomains by first
    // looking at those belonging to subdomain
    // 0, then those of subdomain 1, etc. note
    // that the algorithm is stable, i.e. if
    // two dofs i,j have i<j and belong to the
    // same subdomain, then they will be in
    // this order also after reordering
    std::fill (new_dof_indices.begin(), new_dof_indices.end(),
               numbers::invalid_unsigned_int);
    unsigned int next_free_index = 0;
    for (unsigned int subdomain=0; subdomain<n_subdomains; ++subdomain)
      for (unsigned int i=0; i<n_dofs; ++i)
        if (subdomain_association[i] == subdomain)
          {
            Assert (new_dof_indices[i] == numbers::invalid_unsigned_int,
                    ExcInternalError());
            new_dof_indices[i] = next_free_index;
            ++next_free_index;
          }

    // we should have numbered all dofs
    Assert (next_free_index == n_dofs, ExcInternalError());
    Assert (std::find (new_dof_indices.begin(), new_dof_indices.end(),
                       numbers::invalid_unsigned_int)
            == new_dof_indices.end(),
            ExcInternalError());
  }

} // namespace DoFRenumbering



/*-------------- Explicit Instantiations -------------------------------*/
#include "dof_renumbering.inst"


DEAL_II_NAMESPACE_CLOSE<|MERGE_RESOLUTION|>--- conflicted
+++ resolved
@@ -2,7 +2,7 @@
 //    $Id$
 //    Version: $name$
 //
-//    Copyright (C) 1999, 2000, 2001, 2002, 2003, 2004, 2005, 2006, 2007, 2008, 2009, 2010, 2011, 2012 by the deal.II authors
+//    Copyright (C) 1999, 2000, 2001, 2002, 2003, 2004, 2005, 2006, 2007, 2008, 2009, 2010, 2011, 2012, 2013 by the deal.II authors
 //
 //    This file is subject to QPL and may not be  distributed
 //    without copyright and license information. Please refer
@@ -1591,31 +1591,10 @@
 
 
 
-<<<<<<< HEAD
-  template <int dim>
-  void downstream_dg (MGDoFHandler<dim> &dof,
-                      const unsigned int level,
-                      const Point<dim>  &direction)
-  {
-    std::vector<unsigned int> renumbering(dof.n_dofs(level));
-    std::vector<unsigned int> reverse(dof.n_dofs(level));
-    compute_downstream_dg(renumbering, reverse, dof, level, direction);
-
-    dof.renumber_dofs(level, renumbering);
-  }
-
-
-
-  template <int dim>
-  void downstream (MGDoFHandler<dim> &dof,
-                   const unsigned int level,
-                   const Point<dim>  &direction,
-=======
   template <class DH>
   void downstream (DH &dof,
                    const unsigned int level,
                    const Point<DH::space_dimension>  &direction,
->>>>>>> 8efdf3a1
                    const bool         dof_wise_renumbering)
   {
     std::vector<unsigned int> renumbering(dof.n_dofs(level));
