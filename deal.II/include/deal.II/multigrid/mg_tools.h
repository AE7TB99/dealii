--- conflicted
+++ resolved
@@ -285,15 +285,9 @@
    */
   template <int dim, int spacedim>
   void
-<<<<<<< HEAD
-  extract_inner_interface_dofs (const MGDoFHandler<dim,spacedim> &mg_dof_handler,
+  extract_inner_interface_dofs (const DoFHandler<dim,spacedim> &mg_dof_handler,
                                 std::vector<std::vector<bool> >  &interface_dofs,
                                 std::vector<std::vector<bool> >  &boundary_interface_dofs);
-=======
-  extract_inner_interface_dofs (const DoFHandler<dim,spacedim> &mg_dof_handler,
-                                std::vector<std::vector<bool> > &interface_dofs,
-                                std::vector<std::vector<bool> > &boundary_interface_dofs);
->>>>>>> 08b1d285
 
   /**
    * Does the same as the function above,
@@ -301,23 +295,13 @@
    */
   template <int dim, int spacedim>
   void
-<<<<<<< HEAD
-  extract_inner_interface_dofs (const MGDoFHandler<dim,spacedim> &mg_dof_handler,
+  extract_inner_interface_dofs (const DoFHandler<dim,spacedim> &mg_dof_handler,
                                 std::vector<std::vector<bool> >  &interface_dofs);
 
   template <int dim, int spacedim>
   void
-  extract_non_interface_dofs (const MGDoFHandler<dim,spacedim> &mg_dof_handler,
+  extract_non_interface_dofs (const DoFHandler<dim,spacedim> &mg_dof_handler,
                               std::vector<std::set<unsigned int> >  &non_interface_dofs);
-=======
-  extract_inner_interface_dofs (const DoFHandler<dim,spacedim> &mg_dof_handler,
-                                std::vector<std::vector<bool> > &interface_dofs);
-
-  template <int dim, int spacedim>
-  void
-  extract_non_interface_dofs (const DoFHandler<dim,spacedim> &mg_dof_handler,
-                              std::vector<std::set<unsigned int> > &non_interface_dofs);
->>>>>>> 08b1d285
 }
 
 /* @} */
